# vs code
.vscode/

__pycache__/
.cache/
*.pyc

/.tox
/.python-version
/build/
/dist/
/.pytest_cache/

/.eggs/
*.egg-info/

<<<<<<< HEAD
/data/

_*.ipynb
Untitled*.ipynb
=======
# notebooks
Untitled*.ipynb
_*.ipynb
>>>>>>> 145ea4b3
.ipynb_checkpoints/<|MERGE_RESOLUTION|>--- conflicted
+++ resolved
@@ -14,14 +14,7 @@
 /.eggs/
 *.egg-info/
 
-<<<<<<< HEAD
-/data/
-
-_*.ipynb
-Untitled*.ipynb
-=======
 # notebooks
 Untitled*.ipynb
 _*.ipynb
->>>>>>> 145ea4b3
 .ipynb_checkpoints/